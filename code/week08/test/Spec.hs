module Main
  ( main,
  )
where

import qualified Spec.Model
import qualified Spec.ModelWithClose
import qualified Spec.Trace
import qualified Spec.TraceWithClose
<<<<<<< HEAD
import Test.Tasty
=======
import           Test.Tasty
>>>>>>> b50b196d

main :: IO ()
main = defaultMain tests

tests :: TestTree
<<<<<<< HEAD
tests =
  testGroup
    "token sale"
    [ Spec.Trace.tests,
      Spec.TraceWithClose.tests,
      Spec.Model.tests,
      Spec.ModelWithClose.tests
=======
tests = testGroup "token sale"
    [ Spec.Trace.tests
    , Spec.TraceWithClose.tests
    , Spec.Model.tests
    , Spec.ModelWithClose.tests
>>>>>>> b50b196d
    ]<|MERGE_RESOLUTION|>--- conflicted
+++ resolved
@@ -7,17 +7,12 @@
 import qualified Spec.ModelWithClose
 import qualified Spec.Trace
 import qualified Spec.TraceWithClose
-<<<<<<< HEAD
 import Test.Tasty
-=======
-import           Test.Tasty
->>>>>>> b50b196d
 
 main :: IO ()
 main = defaultMain tests
 
 tests :: TestTree
-<<<<<<< HEAD
 tests =
   testGroup
     "token sale"
@@ -25,11 +20,4 @@
       Spec.TraceWithClose.tests,
       Spec.Model.tests,
       Spec.ModelWithClose.tests
-=======
-tests = testGroup "token sale"
-    [ Spec.Trace.tests
-    , Spec.TraceWithClose.tests
-    , Spec.Model.tests
-    , Spec.ModelWithClose.tests
->>>>>>> b50b196d
     ]